from networks import Generator, Discriminator
import torch
import torch.optim as optim
import torch.nn.functional as F
import tf_recorder as tensorboard
from tqdm import tqdm
from dataloader import Dataloader
from torch.autograd import grad
from apex import amp

def requires_grad(model, flag=True):
    for p in model.parameters():
        p.requires_grad = flag

class Trainer:
    def __init__(self, dataset_dir, generator_channels, discriminator_channels, nz, style_depth, lrs, betas, eps, 
                 phase_iter, batch_size, n_cpu):
        self.nz = nz
        self.dataloader = Dataloader(dataset_dir, batch_size, phase_iter * 3, n_cpu)

        self.generator = Generator(generator_channels, nz, style_depth).cuda()
        self.discriminator = Discriminator(discriminator_channels).cuda()

        self.tb = tensorboard.tf_recorder('StyleGAN')

        self.phase_iter = phase_iter
        self.lrs = lrs
        self.betas = betas

    def generator_trainloop(self, batch_size, alpha):
        requires_grad(self.generator, True)
        requires_grad(self.discriminator, False)
        
        z = torch.randn(batch_size, self.nz).cuda()

        fake = self.generator(z, alpha=alpha)
        d_fake = self.discriminator(fake, alpha=alpha)
        loss = F.softplus(-d_fake).mean()

        self.optimizer_g.zero_grad()
        with amp.scale_loss(loss, self.optimizer_g) as scaled_loss:
            scaled_loss.backward()
        self.optimizer_g.step()

        return loss.item()
    
    def discriminator_trainloop(self, real, alpha):
        requires_grad(self.generator, False)
        requires_grad(self.discriminator, True)

        real.requires_grad = True
        self.optimizer_d.zero_grad()

        d_real = self.discriminator(real, alpha=alpha)
        loss_real = F.softplus(-d_real).mean()
        with amp.scale_loss(loss_real, self.optimizer_d) as scaled_loss_real:
            scaled_loss_real.backward(retain_graph=True)

        grad_real = grad(
            outputs=d_real.sum(), inputs=real, create_graph=True
        )[0]
        grad_penalty = (
            grad_real.view(grad_real.size(0), -1).norm(2, dim=1) ** 2
        ).mean()
        grad_penalty = 10 / 2 * grad_penalty
        with amp.scale_loss(grad_penalty, self.optimizer_d) as scaled_grad_penalty:
            scaled_grad_penalty.backward()
        
        z = torch.randn(real.size(0), self.nz).cuda()

        fake = self.generator(z, alpha=alpha)
        d_fake = self.discriminator(fake, alpha=alpha)
        loss_fake = F.softplus(d_fake).mean()
        with amp.scale_loss(loss_fake, self.optimizer_d) as scaled_loss_fake:
            scaled_loss_fake.backward()

        loss = scaled_loss_real + scaled_loss_fake + scaled_grad_penalty

        self.optimizer_d.step()
        
        return loss.item(), (d_real.mean().item(), d_fake.mean().item())

    def run(self, log_iter, checkpoint):
        global_iter = 0

        last_tick = 0
        if checkpoint:
            last_tick = self.load_checkpoint(checkpoint)
            if last_tick == 'last':
                self.grow()
                last_tick = 0
        else:
            self.grow()
        
        test_z = torch.randn(4, self.nz).cuda()
        
        while True:
            # NOTE: Start gen & dis from 8x8 img size. But 4x4 img is not trained, 
            #       so 'fade in' method is not good at this time.

            print('train {}X{} images...'.format(self.dataloader.img_size, self.dataloader.img_size))
            for iter, ((data, _), n_trained_samples) in enumerate(tqdm(self.dataloader), 1):
                if n_trained_samples < last_tick: continue

                real = data.cuda()
                alpha = min(1, n_trained_samples / self.phase_iter) if self.dataloader.img_size > 8 else 1

                loss_d, (real_score, fake_score) = self.discriminator_trainloop(real, alpha)
                loss_g = self.generator_trainloop(real.size(0), alpha)

                if global_iter % log_iter == 0:
                    self.log(loss_d, loss_g, real_score, fake_score, test_z, alpha)

                # save 3 times during training
                if iter % (len(self.dataloader) // 4 + 1) == 0:
                    self.save_checkpoint(n_trained_samples)

                global_iter += 1
                self.tb.iter(data.size(0))

            self.save_checkpoint()
            last_tick = 0
            self.grow()


    def log(self, loss_d, loss_g, real_score, fake_score, test_z, alpha):
        with torch.no_grad():
            fake = self.generator(test_z, alpha=alpha)
            fake = (fake + 1) * 0.5
            fake = torch.clamp(fake, min=0.0, max=1.0)

        self.tb.add_scalar('loss_d', loss_d)
        self.tb.add_scalar('loss_g', loss_g)
        self.tb.add_scalar('real_score', real_score)
        self.tb.add_scalar('fake_score', fake_score)
        self.tb.add_images('fake', fake)

    def grow(self):
        self.discriminator.grow()
        self.generator.grow()
        self.dataloader.grow()
        self.generator.cuda()
        self.discriminator.cuda()
        self.tb.renew('{}x{}'.format(self.dataloader.img_size, self.dataloader.img_size))

        self.lr = self.lrs.get(str(self.dataloader.img_size), 0.001)
        self.style_lr = self.lr * 0.01

        self.optimizer_d = optim.Adam(params=self.discriminator.parameters(), lr=self.lr, betas=self.betas)
        self.optimizer_g = optim.Adam([
                {'params': self.generator.model.parameters(), 'lr':self.lr},
                {'params': self.generator.style_mapper.parameters(), 'lr': self.style_lr},
            ],
            betas=self.betas
        )

<<<<<<< HEAD
        self.generator, self.optimizer_g = amp.initialize(
            self.generator, self.optimizer_g,
            opt_level='O1'
        )    
        self.discriminator, self.optimizer_d = amp.initialize(
            self.discriminator, self.optimizer_d,
            opt_level='O1'
        )

=======
>>>>>>> bc2debd0
    def save_checkpoint(self, tick='last'):
        torch.save({
            'generator': self.generator.state_dict(),
            'discriminator': self.discriminator.state_dict(),
            'generator_optimizer': self.optimizer_g.state_dict(),
            'discriminator_optimizer': self.optimizer_d.state_dict(),
            'img_size': self.dataloader.img_size,
            'tick': tick,
        }, 'checkpoints/{}x{}_{}.pth'.format(self.dataloader.img_size, self.dataloader.img_size, tick))

    def load_checkpoint(self, filename):
        checkpoint = torch.load(filename)

        print('load {}x{} checkpoint'.format(checkpoint['img_size'], checkpoint['img_size']))
        while self.dataloader.img_size < checkpoint['img_size']:
            self.grow()

        self.generator.load_state_dict(checkpoint['generator'])
        self.discriminator.load_state_dict(checkpoint['discriminator'])
        self.optimizer_g.load_state_dict(checkpoint['generator_optimizer'])
        self.optimizer_d.load_state_dict(checkpoint['discriminator_optimizer'])

        return checkpoint.get('tick', 0)<|MERGE_RESOLUTION|>--- conflicted
+++ resolved
@@ -154,7 +154,6 @@
             betas=self.betas
         )
 
-<<<<<<< HEAD
         self.generator, self.optimizer_g = amp.initialize(
             self.generator, self.optimizer_g,
             opt_level='O1'
@@ -164,8 +163,6 @@
             opt_level='O1'
         )
 
-=======
->>>>>>> bc2debd0
     def save_checkpoint(self, tick='last'):
         torch.save({
             'generator': self.generator.state_dict(),
